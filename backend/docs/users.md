--- conflicted
+++ resolved
@@ -201,15 +201,10 @@
   "country": "mm",
   "district": "pabedan",
   "division": "yangon",
-<<<<<<< HEAD
   "street_address": "19 street",
   "township": "La Thar township",
   "donation_active": true
-=======
-  "township": "La Thar township",
-  "donation_active": true
-
->>>>>>> 1caaf1e4
+
 }
 ```
 
