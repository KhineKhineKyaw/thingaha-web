"""
main api route module for thingaha app
blueprint name: api
current version: v1
"""

from flask import Blueprint, current_app, jsonify
from flask_jwt_extended import JWTManager
from common.error import ThingahaCustomError, RequestDataEmpty

api = Blueprint("api", __name__, url_prefix="/api/v1")

jwt: JWTManager = None

def post_request_empty():
    """
    helper function for post request empty
    :return:
    """
    current_app.logger.error("Request Body required")
    return jsonify({"errors": [RequestDataEmpty("Request Data is Empty").__dict__]}), 400


def custom_error(error_message: str, status_code: int = 400):
    """
    helper function for custom error with status code return return
    :param error_message:
    :param status_code:
    :return:
    """
    return jsonify({"errors": [ThingahaCustomError(error_message).__dict__]}), status_code


from controller.address import *
from controller.attendance import *
from controller.school import *
from controller.user import *
<<<<<<< HEAD
from controller.transfer import *
from controller.student import *
=======
from controller.donation import *
from controller.transfer import *
>>>>>>> 2d363856
<|MERGE_RESOLUTION|>--- conflicted
+++ resolved
@@ -35,10 +35,6 @@
 from controller.attendance import *
 from controller.school import *
 from controller.user import *
-<<<<<<< HEAD
-from controller.transfer import *
-from controller.student import *
-=======
 from controller.donation import *
 from controller.transfer import *
->>>>>>> 2d363856
+from controller.student import *