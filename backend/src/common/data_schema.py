--- conflicted
+++ resolved
@@ -36,7 +36,6 @@
     "enrolled_date": str
 })
 
-<<<<<<< HEAD
 donation_schema = Schema({
     "user_id": int,
     "attendance_id": int,
@@ -46,11 +45,11 @@
     "mmk_amount": float,
     "jpy_amount": float,
     "paid_at": Or(None, str)
-=======
+})
+
 transfer_schema = Schema({
     "year": int,
     "month": str,
     "total_mmk": int,
     "total_jpy": int
->>>>>>> 7dea8b5c
 })