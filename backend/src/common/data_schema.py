"""
schema module for request body
use python library Schema
"""
from schema import Schema
from datetime import datetime, date

address_schema = Schema({
    "division": str,
    "district": str,
    "township": str,
    "street_address": str,
    "type": str
})

school_schema = Schema({
    "school_name": str,
    "contact_info": str,
    "address_id": int
})

user_schema = Schema({
    "name": str,
    "email": str,
    "address_id": int,
    "password": str,
    "role": str,
<<<<<<< HEAD
    "country": str
})

student_schema = Schema({
    "name": str,
    "deactivated_at": datetime,
    "birth_date": date,
    "father_name": str,
    "mother_name": str,
    "parents_occupation": str,
    "address_id": int
=======
    "country": str,
    "donation_active": bool
})

attendance_schema = Schema({
    "student_id": int,
    "school_id": int,
    "grade": str,
    "year": str,
    "enrolled_date": str
})

transfer_schema = Schema({
    "year": int,
    "month": str,
    "total_mmk": int,
    "total_jpy": int
>>>>>>> 7c1716bb
})<|MERGE_RESOLUTION|>--- conflicted
+++ resolved
@@ -25,19 +25,6 @@
     "address_id": int,
     "password": str,
     "role": str,
-<<<<<<< HEAD
-    "country": str
-})
-
-student_schema = Schema({
-    "name": str,
-    "deactivated_at": datetime,
-    "birth_date": date,
-    "father_name": str,
-    "mother_name": str,
-    "parents_occupation": str,
-    "address_id": int
-=======
     "country": str,
     "donation_active": bool
 })
@@ -55,5 +42,14 @@
     "month": str,
     "total_mmk": int,
     "total_jpy": int
->>>>>>> 7c1716bb
+})
+
+student_schema = Schema({
+    "name": str,
+    "deactivated_at": datetime,
+    "birth_date": date,
+    "father_name": str,
+    "mother_name": str,
+    "parents_occupation": str,
+    "address_id": int
 })