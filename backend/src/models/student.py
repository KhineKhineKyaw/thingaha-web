"""student model class, include migrate and CRUD actions"""

from datetime import datetime, date
<<<<<<< HEAD
from typing import Dict, Any, List
=======
from typing import Dict, Any

from flask_sqlalchemy import Pagination
>>>>>>> 7c1716bb
from sqlalchemy.exc import SQLAlchemyError
from sqlalchemy.orm import relationship

from common.error import SQLCustomError
from database import db
from models.address import AddressModel


class StudentModel(db.Model):
    __tablename__ = "students"

    id = db.Column(db.Integer, primary_key=True)
    name = db.Column(db.String())
    deactivated_at = db.Column(db.DateTime(), nullable=True)
    birth_date = db.Column(db.Date(), nullable=True)
    father_name = db.Column(db.UnicodeText())
    mother_name = db.Column(db.UnicodeText())
    parents_occupation = db.Column(db.Text())
    address_id = db.Column(db.Integer, db.ForeignKey("addresses.id"), nullable=False)
    address = relationship("AddressModel", foreign_keys=[address_id])

    def __init__(self, name: str,
                 deactivated_at: datetime, birth_date: date, father_name: str, mother_name: str,
                 parents_occupation: str, address_id: int):
        self.name = name
        self.deactivated_at = deactivated_at
        self.birth_date = birth_date
        self.father_name = father_name
        self.mother_name = mother_name
        self.parents_occupation = parents_occupation
        self.address_id = address_id

    def __repr__(self):
        return f"<Student {self.name}>"

<<<<<<< HEAD
    def as_dict(self) -> Dict[str, Any]:
=======
    def student_dict(self) -> Dict[str, Any]:
>>>>>>> 7c1716bb
        """
        Return object data in easily serializable format
        """
        return {
<<<<<<< HEAD
                "id": self.id,
                "name": self.name,
                "deactivated_at": self.deactivated_at,
                "birth_date": self.birth_date,
                "father_name": self.father_name,
                "mother_name": self.mother_name,
                "parents_occupation": self.parents_occupation,
                "address": self.address.as_dict()
            }
=======
            "id": self.id,
            "name": self.name,
            "deactivated_at": self.deactivated_at.strftime("%d-%m-%Y") if self.deactivated_at else "",
            "birth_date": self.birth_date.strftime("%d-%m-%Y") if self.birth_date else "",
            "father_name": self.father_name,
            "mother_name": self.mother_name,
            "parents_occupation": self.parents_occupation,
            "address": {
                "id": self.address_id,
                "division": self.address.division,
                "district": self.address.district,
                "township": self.address.township,
                "street_address": self.address.street_address
            }
        }
>>>>>>> 7c1716bb

    @staticmethod
    def create_student(new_student):
        """
        create new student
        :param new_student:
        :return: bool
        """
        try:
            db.session.add(new_student)
            db.session.commit()
            return new_student.id
        except SQLAlchemyError as error:
            db.session.rollback()
            raise error

    @staticmethod
    def update_student(student_id, student) -> bool:
        """
        update student info by id
        :param student_id:
        :param student:
        :return: bool
        """
        try:
            target_student = db.session.query(StudentModel).filter(StudentModel.id == student_id).first()
            if not target_student:
                raise SQLCustomError("No record for requested student")
            target_student.name = student.name
            target_student.deactivated_at = student.deactivated_at
            target_student.birth_date = student.birth_date
            target_student.father_name = student.father_name
            target_student.mother_name = student.mother_name
            target_student.parents_occupation = student.parents_occupation
            target_student.address_id = student.address_id
            db.session.commit()
            return True
        except SQLAlchemyError as error:
            db.session.rollback()
            raise error

    @staticmethod
    def delete_student(student_id) -> bool:
        """
        delete student by id
        :param student_id:
        :return: bool
        """
        try:
            if not db.session.query(StudentModel).filter(StudentModel.id == student_id).delete():
                return False
            db.session.commit()
            return True
<<<<<<< HEAD
        except SQLAlchemyError as error:
            db.session.rollback()
            raise error

    @staticmethod
    def get_student_by_id(student_id: int) -> StudentModel:
        """
        get student by id
        :param student_id:
        :return: student info
        """
        try:
            return db.session.query(StudentModel).filter(StudentModel.id == student_id).first()
        except SQLAlchemyError as error:
            raise error

    @staticmethod
    def get_students_by_name(name) -> List[StudentModel]:
        """
        get students by name (as name is not unique, multiple records can be returned)
        :param name:
        :return: student info list
        """
        try:
            return db.session.query(StudentModel).join(AddressModel).filter(StudentModel.name == name)
        except SQLAlchemyError as error:
            raise error

    @staticmethod
    def get_students_by_birth_date(birth_date) -> List[StudentModel]:
        """
        get students by birth_date (as birth_date is not unique, multiple records can be returned)
        :param birth_date:
        :return: student info list
        """
        try:
            return db.session.query(StudentModel).join(AddressModel).filter(StudentModel.birth_date == birth_date)
        except SQLAlchemyError as error:
            raise error

    @staticmethod
    def get_all_students() -> List[StudentModel]:
        """
        get all students
        :return: students list of dict
        """
        try:
            return db.session.query(StudentModel).join(AddressModel).all()
=======
        except SQLAlchemyError as e:
            # to put log
            return False

    @staticmethod
    def get_all_student_address(page) -> Pagination:
        """
        get all school address for get all address API
        :params page
        :return
        """
        try:
            return db.session.query(AddressModel, StudentModel). \
                filter(AddressModel.id == StudentModel.address_id).filter(
                AddressModel.type == "student").paginate(page=page, error_out=False)
>>>>>>> 7c1716bb
        except SQLAlchemyError as error:
            raise error<|MERGE_RESOLUTION|>--- conflicted
+++ resolved
@@ -1,13 +1,9 @@
 """student model class, include migrate and CRUD actions"""
 
 from datetime import datetime, date
-<<<<<<< HEAD
 from typing import Dict, Any, List
-=======
-from typing import Dict, Any
 
 from flask_sqlalchemy import Pagination
->>>>>>> 7c1716bb
 from sqlalchemy.exc import SQLAlchemyError
 from sqlalchemy.orm import relationship
 
@@ -43,26 +39,11 @@
     def __repr__(self):
         return f"<Student {self.name}>"
 
-<<<<<<< HEAD
-    def as_dict(self) -> Dict[str, Any]:
-=======
     def student_dict(self) -> Dict[str, Any]:
->>>>>>> 7c1716bb
         """
         Return object data in easily serializable format
         """
         return {
-<<<<<<< HEAD
-                "id": self.id,
-                "name": self.name,
-                "deactivated_at": self.deactivated_at,
-                "birth_date": self.birth_date,
-                "father_name": self.father_name,
-                "mother_name": self.mother_name,
-                "parents_occupation": self.parents_occupation,
-                "address": self.address.as_dict()
-            }
-=======
             "id": self.id,
             "name": self.name,
             "deactivated_at": self.deactivated_at.strftime("%d-%m-%Y") if self.deactivated_at else "",
@@ -78,7 +59,6 @@
                 "street_address": self.address.street_address
             }
         }
->>>>>>> 7c1716bb
 
     @staticmethod
     def create_student(new_student):
@@ -132,7 +112,6 @@
                 return False
             db.session.commit()
             return True
-<<<<<<< HEAD
         except SQLAlchemyError as error:
             db.session.rollback()
             raise error
@@ -181,12 +160,8 @@
         """
         try:
             return db.session.query(StudentModel).join(AddressModel).all()
-=======
-        except SQLAlchemyError as e:
-            # to put log
-            return False
 
-    @staticmethod
+    @staticmethod    
     def get_all_student_address(page) -> Pagination:
         """
         get all school address for get all address API
@@ -197,6 +172,5 @@
             return db.session.query(AddressModel, StudentModel). \
                 filter(AddressModel.id == StudentModel.address_id).filter(
                 AddressModel.type == "student").paginate(page=page, error_out=False)
->>>>>>> 7c1716bb
         except SQLAlchemyError as error:
             raise error