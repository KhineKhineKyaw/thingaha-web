import os
import sys

import pytest
sys.path.append(os.path.join(os.path.dirname(__file__), "../src"))
from models.user import UserModel
from models.address import AddressModel
from flask_jwt_extended import create_access_token, JWTManager
from datetime import timedelta
from app import create_app, db


@pytest.fixture
def init_app():
    app = create_app()
    JWTManager(app)
    yield app


@pytest.fixture
def client(init_app):
    with init_app.app_context():
        db.create_all()
    yield init_app.test_client()
    with init_app.app_context():
        db.drop_all()


@pytest.fixture
def json_access_token(init_app, client):
    with init_app.app_context():
        address_id = AddressModel.create_address(AddressModel(
            division="yangon",
            district="aa",
            township="aa",
            street_address="aa",
            type="user"))
        UserModel.create_user(UserModel(
            name="aa",
            email="aa@gmail.com",
            address_id=address_id,
            hashed_password="pass",
            role="admin",
            country="mm"))
        access_token = create_access_token(identity="aa@gmail.com", expires_delta=timedelta(days=1))
        return {
            "Authorization": "Bearer " + access_token,
            "Content-Type": "application/json"
        }


def test_config(init_app):
    assert init_app.config["TESTING"] == True


def test_address_get_id(init_app, client, json_access_token):
    with init_app.app_context():
        res = client.get("/api/v1/addresses/1", headers=json_access_token)
        assert res.status_code == 200


def test_address_create_update(init_app, client, json_access_token):
    res = client.post("/api/v1/addresses", json={
        "district": "yangon",
        "division": "yangon",
        "street_address": "11 street",
        "township": "MyaeNiGone",
        "type": "user"
    }, headers=json_access_token)
    assert res.status_code == 200
    res = client.put("/api/v1/addresses/1", json={
        "district": "yangon",
        "division": "yangon",
        "street_address": "11 street",
        "township": "MyaeNiGone",
        "type": "user"
    }, headers=json_access_token)
    assert res.status_code == 200


def test_school(init_app, client, json_access_token):
    res = client.get("/api/v1/schools", headers=json_access_token)
    assert res.status_code == 200


def test_school_id(init_app, client, json_access_token):
    res = client.get("/api/v1/schools/1", headers=json_access_token)
    assert res.status_code == 200


def test_delete_school_id(init_app, client, json_access_token):
    res = client.delete("/api/v1/schools/1", headers=json_access_token)
    assert res.status_code == 200


def test_create_update_school(init_app, client, json_access_token):
    res = client.post("/api/v1/schools", json={
        "school_name": "No.(35) Nyanungdon",
        "contact_info": "098",
        "district": "yangon",
        "division": "yangon",
        "street_address": "18 street",
        "township": "La Thar township",
        "type": "school"
    }, headers=json_access_token)
    assert res.status_code == 200
    res = client.put("/api/v1/schools/1", json={
        "school_name": "No.(11)Nyanungdon",
        "contact_info": "098",
        "address_id": 1,
        "district": "yangon",
        "division": "yangon",
        "street_address": "18 street",
        "township": "MyaeNiGone",
        "type": "school"
    }, headers=json_access_token)
    assert res.status_code == 200


def test_user(init_app, client, json_access_token):
    res = client.get("/api/v1/users", headers=json_access_token)
    assert res.status_code == 200


def test_user_by_id(init_app, client, json_access_token):
    res = client.get("/api/v1/users/1", headers=json_access_token)
    assert res.status_code == 200


def test_get_attendance(init_app, client, json_access_token):
    res = client.get("/api/v1/attendances", headers=json_access_token)
    assert res.status_code == 200


def test_get_attendance_by_id(init_app, client, json_access_token):
    res = client.get("/api/v1/attendances/1", headers=json_access_token)
    assert res.status_code == 200


def test_post_attendance(init_app, client, json_access_token):
    """ this task will modify when student create API done"""
    # create school
    res = client.post("/api/v1/schools", json={
        "school_name": "No.(35) Nyanungdon",
        "contact_info": "098",
        "district": "yangon",
        "division": "yangon",
        "street_address": "18 street",
        "township": "La Thar township",
        "type": "student"
    }, headers=json_access_token)
    assert res.status_code == 200
    # create student
    # skip => will throw error
    res = client.post("/api/v1/attendances", json={
        "student_id": 1,
        "school_id": 1,
        "grade": "G-10",
        "year": "2020",
        "enrolled_date": "2020-02-02"
    }, headers=json_access_token)
    assert res.status_code == 400 # fix it after student create api done
    res = client.put("/api/v1/attendances/1", json={
        "student_id": 1,
        "school_id": 1,
        "grade": "G-9",
        "year": "2020",
        "enrolled_date": "2020-02-01"
    }, headers=json_access_token)
    assert res.status_code == 400 # fix it after student create api done


def test_get_transfer_by_id(init_app, client, json_access_token):
    res = client.get("/api/v1/transfers/1", headers=json_access_token)
    assert res.status_code == 200


def test_get_all_transfer(init_app, client, json_access_token):
    res = client.get("/api/v1/transfers", headers=json_access_token)
    assert res.status_code == 200


def test_delete_transfer_by_id(init_app, client, json_access_token):
    res = client.delete("/api/v1/transfers/1", headers=json_access_token)
    assert res.status_code == 200


def test_create_update_transfer(init_app, client, json_access_token):
    res = client.post("/api/v1/transfers", json={
        "year": 2020,
        "month": "march",
        "total_mmk": 3000,
        "total_jpy": 0
    }, headers=json_access_token)
    assert res.status_code == 200
    res = client.put("/api/v1/transfers/1", json={
        "year": 2020,
        "month": "march",
        "total_mmk": 3000,
        "total_jpy": 35000
    }, headers=json_access_token)
    assert res.status_code == 200

<<<<<<< HEAD
def test_student(init_app, client, json_access_token):
    res = client.get("/api/v1/students", headers=json_access_token)
    assert res.status_code == 200


def test_student_id(init_app, client, json_access_token):
    res = client.get("/api/v1/students/1", headers=json_access_token)
    assert res.status_code == 200


def test_delete_student_id(init_app, client, json_access_token):
    res = client.post("/api/v1/students", json={
        "name": "naruto-test",
        "birth_date": "1990-08-01",
        "father_name": "U Aye Aye",
        "mother_name": "Daw Aye Aye",
        "parents_occupation": "Farmer",
        "photo": "https://i.pinimg.com/originals/a7/65/45/a7654580f501e9501e329978bebd051b.jpg",
        "district": "yangon",
        "division": "yangon",
        "street_address": "18 street",
        "township": "La Thar township",
        "type": "student"
    }, headers=json_access_token)
    assert res.status_code == 200
    res = client.delete("/api/v1/students/1", headers=json_access_token)
    assert res.status_code == 200


def test_create_update_student(init_app, client, json_access_token):
    res = client.post("/api/v1/students", json={
        "name": "naruto-test",
        "birth_date": "1990-08-01",
        "father_name": "U Aye Aye",
        "mother_name": "Daw Aye Aye",
        "parents_occupation": "Farmer",
        "photo": "https://i.pinimg.com/originals/a7/65/45/a7654580f501e9501e329978bebd051b.jpg",
        "district": "yangon",
        "division": "yangon",
        "street_address": "18 street",
        "township": "La Thar township",
        "type": "student"
    }, headers=json_access_token)
    assert res.status_code == 200
    res = client.put("/api/v1/students/1", json={
        "name": "naruto-test",
        "birth_date": "1990-08-01",
        "father_name": "U Aye Aye",
        "mother_name": "Daw Aye Aye",
        "parents_occupation": "Farmer",
        "photo": "https://i.pinimg.com/originals/a7/65/45/a7654580f501e9501e329978bebd051b.jpg",
        "address_id": 1,
        "district": "yangon",
        "division": "yangon",
        "street_address": "18 street",
        "township": "La Thar township",
        "type": "student"
    }, headers=json_access_token)
    assert res.status_code == 200

=======

def test_create_update_donation(init_app, client, json_access_token):
    res = client.post("/api/v1/transfers", json={
        "year": 2020,
        "month": "march",
        "total_mmk": 3000,
        "total_jpy": 0
    }, headers=json_access_token)
    assert res.status_code == 200
    #attendance create in here
    json = {
        "user_id": 1,
        "attendance_id": 2,
        "transfer_id": 1,
        "month": "january",
        "year": 2020,
        "mmk_amount": 3000.0,
        "jpy_amount": 0.0,
        "paid_at": "2020-02-02"
    }
    res = client.post("/api/v1/donations", json=json, headers=json_access_token)
    assert res.status_code == 400
    json = {
        "user_id": 1,
        "attendance_id": 1,
        "transfer_id": 1,
        "month": "january",
        "year": 2020,
        "mmk_amount": 5000.0,
        "jpy_amount": 0.0,
        "paid_at": "2020-02-02"
    }
    res = client.put("/api/v1/donations/1", json=json, headers=json_access_token)
    assert res.status_code == 400 # fixed here after attendance create API testing done


def test_donations(init_app, client, json_access_token):
    res = client.get("/api/v1/donations", headers=json_access_token)
    assert res.status_code == 200


>>>>>>> 2d363856
<|MERGE_RESOLUTION|>--- conflicted
+++ resolved
@@ -201,7 +201,6 @@
     }, headers=json_access_token)
     assert res.status_code == 200
 
-<<<<<<< HEAD
 def test_student(init_app, client, json_access_token):
     res = client.get("/api/v1/students", headers=json_access_token)
     assert res.status_code == 200
@@ -262,7 +261,6 @@
     }, headers=json_access_token)
     assert res.status_code == 200
 
-=======
 
 def test_create_update_donation(init_app, client, json_access_token):
     res = client.post("/api/v1/transfers", json={
@@ -304,4 +302,3 @@
     assert res.status_code == 200
 
 
->>>>>>> 2d363856
