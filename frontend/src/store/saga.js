import {
  takeLatest,
  all,
  // call
} from 'redux-saga/effects'
import {
  GET_ALL_USERS,
  SUBMIT_USER_FORM,
  SUBMIT_EDIT_USER_FORM,
} from './actions/users'
import { LOG_IN, LOG_OUT, CHECK_LOG_IN_STATE } from './actions/authentication'
import {
  fetchAllUsers,
  submitUserForm,
  submitEditUserForm,
} from './sagas/users'

import {
  GET_DONATIONS_FOR_MONTH,
  UPDATE_DONATION_STATUS,
} from './actions/donations'
import {
  fetchDonationsForMonth,
  startDonationStatusUpdate,
} from './sagas/donations'
import {
  GET_ALL_SCHOOLS,
  SUBMIT_NEW_SCHOOL_FORM,
  SUBMIT_EDIT_SCHOOL_FORM,
} from './actions/schools'
import {
  fetchAllSchools,
  submitNewSchoolForm,
  submitEditSchoolForm,
} from './sagas/schools'
<<<<<<< HEAD
import { 
  GET_STUDENT_INFO,
  GET_ALL_STUDENTS,
  SUBMIT_NEW_STUDENT_FORM ,
  SUBMIT_EDIT_STUDENT_FORM,
} from './actions/students'
import { 
  fetchStudentInfo,
  fetchAllStudents,
  submitNewStudentForm ,
  submitEditStudentForm,
} from './sagas/students'
import { loginUser } from './sagas/authentication'
=======
import {
  logInUser,
  getAuthenticationState,
  logOutUser,
} from './sagas/authentication'
>>>>>>> 7598f2bb
import { GET_ALL_ADDRESSES, GET_SEARCH_ADDRESSES } from './actions/addresses'
import { fetchAddressesSaga, searchAddressesSaga } from './sagas/addresses'

// add Saga below
export default function* rootSaga() {
  yield all([
    takeLatest(GET_ALL_USERS, fetchAllUsers),
    takeLatest(SUBMIT_USER_FORM, submitUserForm),
    takeLatest(SUBMIT_EDIT_USER_FORM, submitEditUserForm),
    takeLatest(GET_DONATIONS_FOR_MONTH, fetchDonationsForMonth),
    takeLatest(UPDATE_DONATION_STATUS, startDonationStatusUpdate),
    takeLatest(GET_ALL_SCHOOLS, fetchAllSchools),
    takeLatest(SUBMIT_NEW_SCHOOL_FORM, submitNewSchoolForm),
    takeLatest(SUBMIT_EDIT_SCHOOL_FORM, submitEditSchoolForm),
    takeLatest(GET_ALL_ADDRESSES, fetchAddressesSaga),
    takeLatest(GET_SEARCH_ADDRESSES, searchAddressesSaga),
<<<<<<< HEAD
    takeLatest(GET_STUDENT_INFO, fetchStudentInfo),
    takeLatest(GET_ALL_STUDENTS, fetchAllStudents),
    takeLatest(SUBMIT_NEW_STUDENT_FORM, submitNewStudentForm),
    takeLatest(SUBMIT_EDIT_STUDENT_FORM, submitEditStudentForm),
    takeLatest(LOGIN, loginUser),
=======
    takeLatest(LOG_IN, logInUser),
    takeLatest(LOG_OUT, logOutUser),
    takeLatest(CHECK_LOG_IN_STATE, getAuthenticationState),
>>>>>>> 7598f2bb
  ])
}<|MERGE_RESOLUTION|>--- conflicted
+++ resolved
@@ -33,7 +33,6 @@
   submitNewSchoolForm,
   submitEditSchoolForm,
 } from './sagas/schools'
-<<<<<<< HEAD
 import { 
   GET_STUDENT_INFO,
   GET_ALL_STUDENTS,
@@ -46,14 +45,11 @@
   submitNewStudentForm ,
   submitEditStudentForm,
 } from './sagas/students'
-import { loginUser } from './sagas/authentication'
-=======
 import {
   logInUser,
   getAuthenticationState,
   logOutUser,
 } from './sagas/authentication'
->>>>>>> 7598f2bb
 import { GET_ALL_ADDRESSES, GET_SEARCH_ADDRESSES } from './actions/addresses'
 import { fetchAddressesSaga, searchAddressesSaga } from './sagas/addresses'
 
@@ -70,16 +66,12 @@
     takeLatest(SUBMIT_EDIT_SCHOOL_FORM, submitEditSchoolForm),
     takeLatest(GET_ALL_ADDRESSES, fetchAddressesSaga),
     takeLatest(GET_SEARCH_ADDRESSES, searchAddressesSaga),
-<<<<<<< HEAD
     takeLatest(GET_STUDENT_INFO, fetchStudentInfo),
     takeLatest(GET_ALL_STUDENTS, fetchAllStudents),
     takeLatest(SUBMIT_NEW_STUDENT_FORM, submitNewStudentForm),
     takeLatest(SUBMIT_EDIT_STUDENT_FORM, submitEditStudentForm),
-    takeLatest(LOGIN, loginUser),
-=======
     takeLatest(LOG_IN, logInUser),
     takeLatest(LOG_OUT, logOutUser),
     takeLatest(CHECK_LOG_IN_STATE, getAuthenticationState),
->>>>>>> 7598f2bb
   ])
 }