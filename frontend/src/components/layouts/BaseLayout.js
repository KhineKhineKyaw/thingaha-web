--- conflicted
+++ resolved
@@ -37,13 +37,6 @@
     }
   }
 
-<<<<<<< HEAD
-=======
-  & .drawerHeight {
-    height: 100%;
-  }
-
->>>>>>> 73abf2d2
   & .menuButton {
     margin-right: 1rem;
   }
